[package]
name = "robonomics-runtime"
version = "0.18.2"
authors = ["Airalab <research@aira.life>"]
edition = "2018"
build = "build.rs"

[dependencies]
# third-party dependencies
serde = { version = "1.0", optional = true }
serde_derive = { version = "1.0", optional = true }
codec = { package = "parity-scale-codec", version = "1.0", default-features = false, features = ["derive"] }

# primitives
<<<<<<< HEAD
node-primitives = { git = "https://github.com/paritytech/substrate", branch = "cumulus-branch", default-features = false }
sp-api = { git = "https://github.com/paritytech/substrate", branch = "cumulus-branch", default-features = false }
sp-authority-discovery = { git = "https://github.com/paritytech/substrate", branch = "cumulus-branch", default-features = false }
sp-block-builder = { git = "https://github.com/paritytech/substrate", branch = "cumulus-branch", default-features = false }
sp-consensus-babe = { git = "https://github.com/paritytech/substrate", branch = "cumulus-branch", default-features = false }
sp-core = { git = "https://github.com/paritytech/substrate", branch = "cumulus-branch", default-features = false }
sp-inherents = { git = "https://github.com/paritytech/substrate", branch = "cumulus-branch", default-features = false }
sp-offchain = { git = "https://github.com/paritytech/substrate", branch = "cumulus-branch", default-features = false }
sp-runtime = { git = "https://github.com/paritytech/substrate", branch = "cumulus-branch", default-features = false }
sp-session = { git = "https://github.com/paritytech/substrate", branch = "cumulus-branch", default-features = false }
sp-staking = { git = "https://github.com/paritytech/substrate", branch = "cumulus-branch", default-features = false }
sp-std = { git = "https://github.com/paritytech/substrate", branch = "cumulus-branch", default-features = false }
sp-transaction-pool = { git = "https://github.com/paritytech/substrate", branch = "cumulus-branch", default-features = false }
sp-version = { git = "https://github.com/paritytech/substrate", branch = "cumulus-branch", default-features = false }

# frame dependencies
pallet-authorship = { git = "https://github.com/paritytech/substrate", branch = "cumulus-branch", default-features = false }
pallet-authority-discovery = { git = "https://github.com/paritytech/substrate", branch = "cumulus-branch", default-features = false }
pallet-babe = { git = "https://github.com/paritytech/substrate", branch = "cumulus-branch", default-features = false }
pallet-balances = { git = "https://github.com/paritytech/substrate", branch = "cumulus-branch", default-features = false }
frame-executive = { git = "https://github.com/paritytech/substrate", branch = "cumulus-branch", default-features = false }
pallet-finality-tracker = { git = "https://github.com/paritytech/substrate", branch = "cumulus-branch", default-features = false }
pallet-grandpa = { git = "https://github.com/paritytech/substrate", branch = "cumulus-branch", default-features = false }
pallet-im-online = { git = "https://github.com/paritytech/substrate", branch = "cumulus-branch", default-features = false }
pallet-indices = { git = "https://github.com/paritytech/substrate", branch = "cumulus-branch", default-features = false }
pallet-identity = { git = "https://github.com/paritytech/substrate", branch = "cumulus-branch", default-features = false }
pallet-offences = { git = "https://github.com/paritytech/substrate", branch = "cumulus-branch", default-features = false }
#pallet-offences-benchmarking = { git = "https://github.com/paritytech/substrate", branch = "cumulus-branch", default-features = false, optional = true }
pallet-randomness-collective-flip = { git = "https://github.com/paritytech/substrate", branch = "cumulus-branch", default-features = false }
pallet-session = { git = "https://github.com/paritytech/substrate", branch = "cumulus-branch", default-features = false }
pallet-session-benchmarking = { git = "https://github.com/paritytech/substrate", branch = "cumulus-branch", default-features = false, optional = true }
pallet-staking = { git = "https://github.com/paritytech/substrate", branch = "cumulus-branch", default-features = false }
pallet-staking-reward-curve = { git = "https://github.com/paritytech/substrate", branch = "cumulus-branch" }
pallet-sudo = { git = "https://github.com/paritytech/substrate", branch = "cumulus-branch", default-features = false }
frame-support = { git = "https://github.com/paritytech/substrate", branch = "cumulus-branch", default-features = false }
frame-benchmarking = { git = "https://github.com/paritytech/substrate", branch = "cumulus-branch", default-features = false, optional = true }
frame-system = { git = "https://github.com/paritytech/substrate", branch = "cumulus-branch", default-features = false }
frame-system-rpc-runtime-api = { git = "https://github.com/paritytech/substrate", branch = "cumulus-branch", default-features = false }
pallet-utility = { git = "https://github.com/paritytech/substrate", branch = "cumulus-branch", default-features = false }
pallet-timestamp = { git = "https://github.com/paritytech/substrate", branch = "cumulus-branch", default-features = false }
pallet-transaction-payment = { git = "https://github.com/paritytech/substrate", branch = "cumulus-branch", default-features = false }
pallet-transaction-payment-rpc-runtime-api = { git = "https://github.com/paritytech/substrate", branch = "cumulus-branch", default-features = false }
pallet-robonomics-datalog = { path = "../../../robonomics/frame/datalog", default-features = false }
pallet-robonomics-liability = { path = "../../../robonomics/frame/liability", default-features = false }

[build-dependencies]
substrate-wasm-builder-runner = { version = "1.0.5", git = "https://github.com/paritytech/substrate", branch = "cumulus-branch" }
=======
node-primitives = { path = "../primitives", default-features = false }
sp-core = { version = "2.0.0-rc2", default-features = false }
sp-runtime = { version = "2.0.0-rc2", default-features = false }
sp-staking = { version = "2.0.0-rc2", default-features = false }
sp-consensus-babe = { version = "0.8.0-rc2", default-features = false }
sp-offchain = { version = "2.0.0-rc2", default-features = false }
sp-authority-discovery = { version = "2.0.0-rc2", default-features = false }
sp-api = { version = "2.0.0-rc2", default-features = false }
sp-inherents = { version = "2.0.0-rc2", default-features = false }
sp-block-builder = { version = "2.0.0-rc2", default-features = false }
sp-transaction-pool = { version = "2.0.0-rc2", default-features = false }
sp-std = { version = "2.0.0-rc2", default-features = false }
sp-version = { version = "2.0.0-rc2", default-features = false }
sp-session = { version = "2.0.0-rc2", default-features = false }

# frame dependencies
pallet-authorship = { version = "2.0.0-rc2", default-features = false }
pallet-authority-discovery = { version = "2.0.0-rc2", default-features = false }
pallet-babe = { version = "2.0.0-rc2", default-features = false }
pallet-balances = { version = "2.0.0-rc2", default-features = false }
pallet-collective = { version = "2.0.0-rc2", default-features = false }
frame-executive = { version = "2.0.0-rc2", default-features = false }
pallet-elections-phragmen = { version = "2.0.0-rc2", default-features = false }
pallet-finality-tracker = { version = "2.0.0-rc2", default-features = false }
pallet-grandpa = { version = "2.0.0-rc2", default-features = false }
pallet-im-online = { version = "2.0.0-rc2", default-features = false }
pallet-indices = { version = "2.0.0-rc2", default-features = false }
pallet-identity = { version = "2.0.0-rc2", default-features = false }
pallet-offences = { version = "2.0.0-rc2", default-features = false }
pallet-offences-benchmarking = { version = "2.0.0-rc2", default-features = false, optional = true }
pallet-randomness-collective-flip = { version = "2.0.0-rc2", default-features = false }
pallet-session = { version = "2.0.0-rc2", features = ["historical"], default-features = false }
pallet-session-benchmarking = { version = "2.0.0-rc2", default-features = false, optional = true }
pallet-scheduler = { version = "2.0.0-rc2", default-features = false }
pallet-staking = { version = "2.0.0-rc2", default-features = false }
pallet-staking-reward-curve = { version = "2.0.0-rc2", default-features = false }
pallet-sudo = { version = "2.0.0-rc2", default-features = false }
frame-support = { version = "2.0.0-rc2", default-features = false }
frame-benchmarking = { version = "2.0.0-rc2", default-features = false, optional = true }
frame-system = { version = "2.0.0-rc2", default-features = false }
frame-system-rpc-runtime-api = { version = "2.0.0-rc2", default-features = false }
frame-system-benchmarking = { version = "2.0.0-rc2", default-features = false, optional = true }
pallet-utility = { version = "2.0.0-rc2", default-features = false }
pallet-treasury = { version = "2.0.0-rc2", default-features = false }
pallet-timestamp = { version = "2.0.0-rc2", default-features = false }
pallet-transaction-payment = { version = "2.0.0-rc2", default-features = false }
pallet-transaction-payment-rpc-runtime-api = { version = "2.0.0-rc2", default-features = false }
pallet-robonomics-datalog= { path = "../../../robonomics/frame/datalog", default-features = false }
pallet-robonomics-liability = { path = "../../../robonomics/frame/liability", default-features = false }

[build-dependencies]
substrate-wasm-builder-runner = "1.0.6"

[dev-dependencies]
sp-io = "2.0.0-rc2"
>>>>>>> f7436449

[features]
default = ["std"]
std = [
    "codec/std",
    "sp-authority-discovery/std",
    "pallet-authority-discovery/std",
    "pallet-authorship/std",
    "sp-consensus-babe/std",
    "pallet-babe/std",
    "pallet-balances/std",
    "pallet-collective/std",
    "pallet-elections-phragmen/std",
    "sp-api/std",
    "frame-executive/std",
    "pallet-finality-tracker/std",
    "pallet-grandpa/std",
    "pallet-im-online/std",
    "pallet-indices/std",
    "pallet-identity/std",
    "node-primitives/std",
    "sp-offchain/std",
    "pallet-offences/std",
    "sp-core/std",
    "pallet-randomness-collective-flip/std",
    "sp-std/std",
    "serde",
    "pallet-session/std",
    "sp-runtime/std",
    "sp-staking/std",
    "pallet-staking/std",
    "sp-session/std",
    "pallet-sudo/std",
    "pallet-scheduler/std",
    "frame-support/std",
    "frame-benchmarking/std",
    "frame-system/std",
    "frame-system-rpc-runtime-api/std",
    "pallet-utility/std",
    "pallet-treasury/std",
    "pallet-timestamp/std",
    "pallet-transaction-payment/std",
    "pallet-transaction-payment-rpc-runtime-api/std",
    "sp-version/std",
    "sp-block-builder/std",
    "sp-transaction-pool/std",
    "sp-inherents/std",
    "pallet-robonomics-datalog/std",
    "pallet-robonomics-liability/std",
]
runtime-benchmarks = [
    "frame-benchmarking",
    "sp-runtime/runtime-benchmarks",
    "frame-system/runtime-benchmarks",
    "frame-support/runtime-benchmarks",
    "pallet-collective/runtime-benchmarks",
    "pallet-elections-phragmen/runtime-benchmarks",
    "pallet-timestamp/runtime-benchmarks",
    "pallet-identity/runtime-benchmarks",
    "pallet-im-online/runtime-benchmarks",
    "pallet-balances/runtime-benchmarks",
    "pallet-treasury/runtime-benchmarks",
    "pallet-scheduler/runtime-benchmarks",
    "pallet-staking/runtime-benchmarks",
    "pallet-utility/runtime-benchmarks",
    "pallet-session-benchmarking",
<<<<<<< HEAD
#    "pallet-offences-benchmarking",
=======
    "pallet-offences-benchmarking",
    "frame-system-benchmarking",
>>>>>>> f7436449
]<|MERGE_RESOLUTION|>--- conflicted
+++ resolved
@@ -12,8 +12,7 @@
 codec = { package = "parity-scale-codec", version = "1.0", default-features = false, features = ["derive"] }
 
 # primitives
-<<<<<<< HEAD
-node-primitives = { git = "https://github.com/paritytech/substrate", branch = "cumulus-branch", default-features = false }
+node-primitives = { path = "../primitives", default-features = false }
 sp-api = { git = "https://github.com/paritytech/substrate", branch = "cumulus-branch", default-features = false }
 sp-authority-discovery = { git = "https://github.com/paritytech/substrate", branch = "cumulus-branch", default-features = false }
 sp-block-builder = { git = "https://github.com/paritytech/substrate", branch = "cumulus-branch", default-features = false }
@@ -33,6 +32,8 @@
 pallet-authority-discovery = { git = "https://github.com/paritytech/substrate", branch = "cumulus-branch", default-features = false }
 pallet-babe = { git = "https://github.com/paritytech/substrate", branch = "cumulus-branch", default-features = false }
 pallet-balances = { git = "https://github.com/paritytech/substrate", branch = "cumulus-branch", default-features = false }
+pallet-collective = { git = "https://github.com/paritytech/substrate", branch = "cumulus-branch", default-features = false }
+pallet-elections-phragmen = { git = "https://github.com/paritytech/substrate", branch = "cumulus-branch", default-features = false }
 frame-executive = { git = "https://github.com/paritytech/substrate", branch = "cumulus-branch", default-features = false }
 pallet-finality-tracker = { git = "https://github.com/paritytech/substrate", branch = "cumulus-branch", default-features = false }
 pallet-grandpa = { git = "https://github.com/paritytech/substrate", branch = "cumulus-branch", default-features = false }
@@ -40,17 +41,20 @@
 pallet-indices = { git = "https://github.com/paritytech/substrate", branch = "cumulus-branch", default-features = false }
 pallet-identity = { git = "https://github.com/paritytech/substrate", branch = "cumulus-branch", default-features = false }
 pallet-offences = { git = "https://github.com/paritytech/substrate", branch = "cumulus-branch", default-features = false }
-#pallet-offences-benchmarking = { git = "https://github.com/paritytech/substrate", branch = "cumulus-branch", default-features = false, optional = true }
+pallet-offences-benchmarking = { git = "https://github.com/paritytech/substrate", branch = "cumulus-branch", default-features = false, optional = true }
 pallet-randomness-collective-flip = { git = "https://github.com/paritytech/substrate", branch = "cumulus-branch", default-features = false }
-pallet-session = { git = "https://github.com/paritytech/substrate", branch = "cumulus-branch", default-features = false }
+pallet-scheduler = { git = "https://github.com/paritytech/substrate", branch = "cumulus-branch", default-features = false }
+pallet-session = { git = "https://github.com/paritytech/substrate", branch = "cumulus-branch", features = ["historical"], default-features = false }
 pallet-session-benchmarking = { git = "https://github.com/paritytech/substrate", branch = "cumulus-branch", default-features = false, optional = true }
 pallet-staking = { git = "https://github.com/paritytech/substrate", branch = "cumulus-branch", default-features = false }
 pallet-staking-reward-curve = { git = "https://github.com/paritytech/substrate", branch = "cumulus-branch" }
 pallet-sudo = { git = "https://github.com/paritytech/substrate", branch = "cumulus-branch", default-features = false }
+pallet-treasury = { git = "https://github.com/paritytech/substrate", branch = "cumulus-branch", default-features = false }
 frame-support = { git = "https://github.com/paritytech/substrate", branch = "cumulus-branch", default-features = false }
 frame-benchmarking = { git = "https://github.com/paritytech/substrate", branch = "cumulus-branch", default-features = false, optional = true }
 frame-system = { git = "https://github.com/paritytech/substrate", branch = "cumulus-branch", default-features = false }
 frame-system-rpc-runtime-api = { git = "https://github.com/paritytech/substrate", branch = "cumulus-branch", default-features = false }
+frame-system-benchmarking = { git = "https://github.com/paritytech/substrate", branch = "cumulus-branch", default-features = false, optional = true }
 pallet-utility = { git = "https://github.com/paritytech/substrate", branch = "cumulus-branch", default-features = false }
 pallet-timestamp = { git = "https://github.com/paritytech/substrate", branch = "cumulus-branch", default-features = false }
 pallet-transaction-payment = { git = "https://github.com/paritytech/substrate", branch = "cumulus-branch", default-features = false }
@@ -60,63 +64,6 @@
 
 [build-dependencies]
 substrate-wasm-builder-runner = { version = "1.0.5", git = "https://github.com/paritytech/substrate", branch = "cumulus-branch" }
-=======
-node-primitives = { path = "../primitives", default-features = false }
-sp-core = { version = "2.0.0-rc2", default-features = false }
-sp-runtime = { version = "2.0.0-rc2", default-features = false }
-sp-staking = { version = "2.0.0-rc2", default-features = false }
-sp-consensus-babe = { version = "0.8.0-rc2", default-features = false }
-sp-offchain = { version = "2.0.0-rc2", default-features = false }
-sp-authority-discovery = { version = "2.0.0-rc2", default-features = false }
-sp-api = { version = "2.0.0-rc2", default-features = false }
-sp-inherents = { version = "2.0.0-rc2", default-features = false }
-sp-block-builder = { version = "2.0.0-rc2", default-features = false }
-sp-transaction-pool = { version = "2.0.0-rc2", default-features = false }
-sp-std = { version = "2.0.0-rc2", default-features = false }
-sp-version = { version = "2.0.0-rc2", default-features = false }
-sp-session = { version = "2.0.0-rc2", default-features = false }
-
-# frame dependencies
-pallet-authorship = { version = "2.0.0-rc2", default-features = false }
-pallet-authority-discovery = { version = "2.0.0-rc2", default-features = false }
-pallet-babe = { version = "2.0.0-rc2", default-features = false }
-pallet-balances = { version = "2.0.0-rc2", default-features = false }
-pallet-collective = { version = "2.0.0-rc2", default-features = false }
-frame-executive = { version = "2.0.0-rc2", default-features = false }
-pallet-elections-phragmen = { version = "2.0.0-rc2", default-features = false }
-pallet-finality-tracker = { version = "2.0.0-rc2", default-features = false }
-pallet-grandpa = { version = "2.0.0-rc2", default-features = false }
-pallet-im-online = { version = "2.0.0-rc2", default-features = false }
-pallet-indices = { version = "2.0.0-rc2", default-features = false }
-pallet-identity = { version = "2.0.0-rc2", default-features = false }
-pallet-offences = { version = "2.0.0-rc2", default-features = false }
-pallet-offences-benchmarking = { version = "2.0.0-rc2", default-features = false, optional = true }
-pallet-randomness-collective-flip = { version = "2.0.0-rc2", default-features = false }
-pallet-session = { version = "2.0.0-rc2", features = ["historical"], default-features = false }
-pallet-session-benchmarking = { version = "2.0.0-rc2", default-features = false, optional = true }
-pallet-scheduler = { version = "2.0.0-rc2", default-features = false }
-pallet-staking = { version = "2.0.0-rc2", default-features = false }
-pallet-staking-reward-curve = { version = "2.0.0-rc2", default-features = false }
-pallet-sudo = { version = "2.0.0-rc2", default-features = false }
-frame-support = { version = "2.0.0-rc2", default-features = false }
-frame-benchmarking = { version = "2.0.0-rc2", default-features = false, optional = true }
-frame-system = { version = "2.0.0-rc2", default-features = false }
-frame-system-rpc-runtime-api = { version = "2.0.0-rc2", default-features = false }
-frame-system-benchmarking = { version = "2.0.0-rc2", default-features = false, optional = true }
-pallet-utility = { version = "2.0.0-rc2", default-features = false }
-pallet-treasury = { version = "2.0.0-rc2", default-features = false }
-pallet-timestamp = { version = "2.0.0-rc2", default-features = false }
-pallet-transaction-payment = { version = "2.0.0-rc2", default-features = false }
-pallet-transaction-payment-rpc-runtime-api = { version = "2.0.0-rc2", default-features = false }
-pallet-robonomics-datalog= { path = "../../../robonomics/frame/datalog", default-features = false }
-pallet-robonomics-liability = { path = "../../../robonomics/frame/liability", default-features = false }
-
-[build-dependencies]
-substrate-wasm-builder-runner = "1.0.6"
-
-[dev-dependencies]
-sp-io = "2.0.0-rc2"
->>>>>>> f7436449
 
 [features]
 default = ["std"]
@@ -183,10 +130,6 @@
     "pallet-staking/runtime-benchmarks",
     "pallet-utility/runtime-benchmarks",
     "pallet-session-benchmarking",
-<<<<<<< HEAD
-#    "pallet-offences-benchmarking",
-=======
     "pallet-offences-benchmarking",
     "frame-system-benchmarking",
->>>>>>> f7436449
 ]