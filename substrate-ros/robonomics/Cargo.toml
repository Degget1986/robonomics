--- conflicted
+++ resolved
@@ -7,19 +7,13 @@
 [dependencies]
 log = "0.4"
 bs58 = "0.2"
-rosrust = "0.8"
-<<<<<<< HEAD
-futures = { version = "0.3.1" }
-ipfsapi = "0.3.0"
-=======
-ipfs-api = "0.5"
->>>>>>> dd77e9a8
-futures-timer = "0.2"
-futures01 = { package = "futures", version = "0.1" }
+rosrust = "0.9"
+futures = "0.3.1"
+futures-timer = "2"
+futures01 = { package = "futures", version = "0.1.29" }
 msgs = { package = "substrate-ros-msgs", path = "../msgs" }
 node-runtime = { path = "../../bin/node/runtime" }
 robonomics-liability = { path = "./liability" }
-player_codegen = { package = "substrate-ros-player_codegen", path = "../player_codegen" }
 system = { package = "paint-system", git = "https://github.com/paritytech/substrate" }
 balances = { package = "paint-balances", git = "https://github.com/paritytech/substrate" }
 client = { package = "substrate-client", git = "https://github.com/paritytech/substrate" }
