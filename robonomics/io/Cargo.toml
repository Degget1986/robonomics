[package]
name = "robonomics-io"
description = "Robonomics framework I/O operations."
version = "0.5.0"
authors = ["Airalab <research@aira.life>"]
edition = "2018"

[dependencies]
robonomics-protocol = { path = "../protocol" }
<<<<<<< HEAD
sp-core = "2.0.0-alpha.8"
=======
sp-core = "2.0.0-rc2"
>>>>>>> f7436449
futures-timer = "3.0"
derive_more = "0.99"
serialport = "3.3"
async-std = "1.5"
ipfs-api = "0.7.1"
futures = "0.3.5"
sds011 = "0.1.4"
tokio = "0.2.21"
serde = "1.0.106"
log = "0.4"<|MERGE_RESOLUTION|>--- conflicted
+++ resolved
@@ -7,11 +7,7 @@
 
 [dependencies]
 robonomics-protocol = { path = "../protocol" }
-<<<<<<< HEAD
-sp-core = "2.0.0-alpha.8"
-=======
 sp-core = "2.0.0-rc2"
->>>>>>> f7436449
 futures-timer = "3.0"
 derive_more = "0.99"
 serialport = "3.3"
