[package]
name = "ipci-runtime"
version = "0.17.0"
authors = ["Airalab <research@aira.life>"]
edition = "2018"
build = "build.rs"

[dependencies]
# third-party dependencies
serde = { version = "1.0", optional = true }
serde_derive = { version = "1.0", optional = true }
codec = { package = "parity-scale-codec", version = "1.3", default-features = false, features = ["derive"] }
lazy_static = { version = "1.4", optional = true }
hex-literal = "0.2"

# primitives
node-primitives = { git = "https://github.com/paritytech/substrate", branch = "cumulus-branch", default-features = false }
sp-core = { git = "https://github.com/paritytech/substrate", branch = "cumulus-branch", default-features = false }
sp-runtime = { git = "https://github.com/paritytech/substrate", branch = "cumulus-branch", default-features = false }
sp-staking = { git = "https://github.com/paritytech/substrate", branch = "cumulus-branch", default-features = false }
sp-consensus-babe = { git = "https://github.com/paritytech/substrate", branch = "cumulus-branch", default-features = false }
sp-offchain = { git = "https://github.com/paritytech/substrate", branch = "cumulus-branch", default-features = false }
sp-authority-discovery = { git = "https://github.com/paritytech/substrate", branch = "cumulus-branch", default-features = false }
sp-api = { git = "https://github.com/paritytech/substrate", branch = "cumulus-branch", default-features = false }
sp-inherents = { git = "https://github.com/paritytech/substrate", branch = "cumulus-branch", default-features = false }
sp-block-builder = { git = "https://github.com/paritytech/substrate", branch = "cumulus-branch", default-features = false }
sp-transaction-pool = { git = "https://github.com/paritytech/substrate", branch = "cumulus-branch", default-features = false }
sp-std = { git = "https://github.com/paritytech/substrate", branch = "cumulus-branch", default-features = false }
sp-version = { git = "https://github.com/paritytech/substrate", branch = "cumulus-branch", default-features = false }
sp-session = { git = "https://github.com/paritytech/substrate", branch = "cumulus-branch", default-features = false }

# frame dependencies
<<<<<<< HEAD
pallet-authorship = { git = "https://github.com/paritytech/substrate", branch = "cumulus-branch", default-features = false }
pallet-authority-discovery = { git = "https://github.com/paritytech/substrate", branch = "cumulus-branch", default-features = false }
pallet-babe = { git = "https://github.com/paritytech/substrate", branch = "cumulus-branch", default-features = false }
pallet-balances = { git = "https://github.com/paritytech/substrate", branch = "cumulus-branch", default-features = false }
frame-executive = { git = "https://github.com/paritytech/substrate", branch = "cumulus-branch", default-features = false }
pallet-finality-tracker = { git = "https://github.com/paritytech/substrate", branch = "cumulus-branch", default-features = false }
pallet-grandpa = { git = "https://github.com/paritytech/substrate", branch = "cumulus-branch", default-features = false }
pallet-im-online = { git = "https://github.com/paritytech/substrate", branch = "cumulus-branch", default-features = false }
pallet-indices = { git = "https://github.com/paritytech/substrate", branch = "cumulus-branch", default-features = false }
pallet-identity = { git = "https://github.com/paritytech/substrate", branch = "cumulus-branch", default-features = false }
pallet-offences = { git = "https://github.com/paritytech/substrate", branch = "cumulus-branch", default-features = false }
pallet-randomness-collective-flip = { git = "https://github.com/paritytech/substrate", branch = "cumulus-branch", default-features = false }
pallet-session = { git = "https://github.com/paritytech/substrate", branch = "cumulus-branch", default-features = false }
#pallet-session-benchmarking = { git = "https://github.com/paritytech/substrate", branch = "cumulus-branch", default-features = false, optional = true }
pallet-staking = { git = "https://github.com/paritytech/substrate", branch = "cumulus-branch", default-features = false }
pallet-staking-reward-curve = { git = "https://github.com/paritytech/substrate", branch = "cumulus-branch" }
pallet-sudo = { git = "https://github.com/paritytech/substrate", branch = "cumulus-branch", default-features = false }
frame-support = { git = "https://github.com/paritytech/substrate", branch = "cumulus-branch", default-features = false }
frame-benchmarking = { git = "https://github.com/paritytech/substrate", branch = "cumulus-branch", default-features = false, optional = true }
frame-system = { git = "https://github.com/paritytech/substrate", branch = "cumulus-branch", default-features = false }
frame-system-rpc-runtime-api = { git = "https://github.com/paritytech/substrate", branch = "cumulus-branch", default-features = false }
pallet-utility = { git = "https://github.com/paritytech/substrate", branch = "cumulus-branch", default-features = false }
pallet-timestamp = { git = "https://github.com/paritytech/substrate", branch = "cumulus-branch", default-features = false }
pallet-transaction-payment = { git = "https://github.com/paritytech/substrate", branch = "cumulus-branch", default-features = false }
pallet-transaction-payment-rpc-runtime-api = { git = "https://github.com/paritytech/substrate", branch = "cumulus-branch", default-features = false }
=======
pallet-authorship = { git = "https://github.com/paritytech/substrate", default-features = false }
pallet-authority-discovery = { git = "https://github.com/paritytech/substrate", default-features = false }
pallet-babe = { git = "https://github.com/paritytech/substrate", default-features = false }
pallet-balances = { git = "https://github.com/paritytech/substrate", default-features = false }
frame-executive = { git = "https://github.com/paritytech/substrate", default-features = false }
pallet-finality-tracker = { git = "https://github.com/paritytech/substrate", default-features = false }
pallet-grandpa = { git = "https://github.com/paritytech/substrate", default-features = false }
pallet-im-online = { git = "https://github.com/paritytech/substrate", default-features = false }
pallet-indices = { git = "https://github.com/paritytech/substrate", default-features = false }
pallet-identity = { git = "https://github.com/paritytech/substrate", default-features = false }
pallet-offences = { git = "https://github.com/paritytech/substrate", default-features = false }
pallet-offences-benchmarking = { git = "https://github.com/paritytech/substrate", default-features = false, optional = true }
pallet-randomness-collective-flip = { git = "https://github.com/paritytech/substrate", default-features = false }
pallet-session = { git = "https://github.com/paritytech/substrate", default-features = false }
pallet-session-benchmarking = { git = "https://github.com/paritytech/substrate", default-features = false, optional = true }
pallet-staking = { git = "https://github.com/paritytech/substrate", default-features = false }
pallet-staking-reward-curve = { git = "https://github.com/paritytech/substrate" }
pallet-sudo = { git = "https://github.com/paritytech/substrate", default-features = false }
frame-support = { git = "https://github.com/paritytech/substrate", default-features = false }
frame-benchmarking = { git = "https://github.com/paritytech/substrate", default-features = false, optional = true }
frame-system = { git = "https://github.com/paritytech/substrate", default-features = false }
frame-system-rpc-runtime-api = { git = "https://github.com/paritytech/substrate", default-features = false }
pallet-utility = { git = "https://github.com/paritytech/substrate", default-features = false }
pallet-timestamp = { git = "https://github.com/paritytech/substrate", default-features = false }
pallet-transaction-payment = { git = "https://github.com/paritytech/substrate", default-features = false }
pallet-transaction-payment-rpc-runtime-api = { git = "https://github.com/paritytech/substrate", default-features = false }
>>>>>>> 394ed6e2
pallet-robonomics-datalog = { path = "../../../robonomics/frame/datalog", default-features = false }

[build-dependencies]
substrate-wasm-builder-runner = { version = "1.0.4", git = "https://github.com/paritytech/substrate", branch = "cumulus-branch" }

[features]
default = ["std"]
std = [
    "codec/std",
    "lazy_static",
    "sp-authority-discovery/std",
    "pallet-authority-discovery/std",
    "pallet-authorship/std",
    "sp-consensus-babe/std",
    "pallet-babe/std",
    "pallet-balances/std",
    "sp-api/std",
    "frame-executive/std",
    "pallet-finality-tracker/std",
    "pallet-grandpa/std",
    "pallet-im-online/std",
    "pallet-indices/std",
    "pallet-identity/std",
    "node-primitives/std",
    "sp-offchain/std",
    "pallet-offences/std",
    "sp-core/std",
    "pallet-randomness-collective-flip/std",
    "sp-std/std",
    "serde",
    "serde_derive",
    "pallet-session/std",
    "sp-runtime/std",
    "sp-staking/std",
    "pallet-staking/std",
    "sp-session/std",
    "pallet-sudo/std",
    "frame-support/std",
    "frame-benchmarking/std",
    "frame-system/std",
    "frame-system-rpc-runtime-api/std",
    "pallet-utility/std",
    "pallet-timestamp/std",
    "pallet-transaction-payment/std",
    "pallet-transaction-payment-rpc-runtime-api/std",
    "sp-version/std",
    "sp-block-builder/std",
    "sp-transaction-pool/std",
    "sp-inherents/std",
    "pallet-robonomics-datalog/std",
]
runtime-benchmarks = [
    "frame-benchmarking",
<<<<<<< HEAD
#    "pallet-session-benchmarking",
=======
    "sp-runtime/runtime-benchmarks",
    "frame-system/runtime-benchmarks",
    "frame-support/runtime-benchmarks",
>>>>>>> 394ed6e2
    "pallet-timestamp/runtime-benchmarks",
    "pallet-identity/runtime-benchmarks",
    "pallet-im-online/runtime-benchmarks",
    "pallet-balances/runtime-benchmarks",
    "pallet-staking/runtime-benchmarks",
    "pallet-utility/runtime-benchmarks",
    "pallet-session-benchmarking",
    "pallet-offences-benchmarking",
]<|MERGE_RESOLUTION|>--- conflicted
+++ resolved
@@ -30,7 +30,6 @@
 sp-session = { git = "https://github.com/paritytech/substrate", branch = "cumulus-branch", default-features = false }
 
 # frame dependencies
-<<<<<<< HEAD
 pallet-authorship = { git = "https://github.com/paritytech/substrate", branch = "cumulus-branch", default-features = false }
 pallet-authority-discovery = { git = "https://github.com/paritytech/substrate", branch = "cumulus-branch", default-features = false }
 pallet-babe = { git = "https://github.com/paritytech/substrate", branch = "cumulus-branch", default-features = false }
@@ -42,9 +41,10 @@
 pallet-indices = { git = "https://github.com/paritytech/substrate", branch = "cumulus-branch", default-features = false }
 pallet-identity = { git = "https://github.com/paritytech/substrate", branch = "cumulus-branch", default-features = false }
 pallet-offences = { git = "https://github.com/paritytech/substrate", branch = "cumulus-branch", default-features = false }
+#pallet-offences-benchmarking = { git = "https://github.com/paritytech/substrate", branch = "cumulus-branch", default-features = false, optional = true }
 pallet-randomness-collective-flip = { git = "https://github.com/paritytech/substrate", branch = "cumulus-branch", default-features = false }
 pallet-session = { git = "https://github.com/paritytech/substrate", branch = "cumulus-branch", default-features = false }
-#pallet-session-benchmarking = { git = "https://github.com/paritytech/substrate", branch = "cumulus-branch", default-features = false, optional = true }
+pallet-session-benchmarking = { git = "https://github.com/paritytech/substrate", branch = "cumulus-branch", default-features = false, optional = true }
 pallet-staking = { git = "https://github.com/paritytech/substrate", branch = "cumulus-branch", default-features = false }
 pallet-staking-reward-curve = { git = "https://github.com/paritytech/substrate", branch = "cumulus-branch" }
 pallet-sudo = { git = "https://github.com/paritytech/substrate", branch = "cumulus-branch", default-features = false }
@@ -56,34 +56,6 @@
 pallet-timestamp = { git = "https://github.com/paritytech/substrate", branch = "cumulus-branch", default-features = false }
 pallet-transaction-payment = { git = "https://github.com/paritytech/substrate", branch = "cumulus-branch", default-features = false }
 pallet-transaction-payment-rpc-runtime-api = { git = "https://github.com/paritytech/substrate", branch = "cumulus-branch", default-features = false }
-=======
-pallet-authorship = { git = "https://github.com/paritytech/substrate", default-features = false }
-pallet-authority-discovery = { git = "https://github.com/paritytech/substrate", default-features = false }
-pallet-babe = { git = "https://github.com/paritytech/substrate", default-features = false }
-pallet-balances = { git = "https://github.com/paritytech/substrate", default-features = false }
-frame-executive = { git = "https://github.com/paritytech/substrate", default-features = false }
-pallet-finality-tracker = { git = "https://github.com/paritytech/substrate", default-features = false }
-pallet-grandpa = { git = "https://github.com/paritytech/substrate", default-features = false }
-pallet-im-online = { git = "https://github.com/paritytech/substrate", default-features = false }
-pallet-indices = { git = "https://github.com/paritytech/substrate", default-features = false }
-pallet-identity = { git = "https://github.com/paritytech/substrate", default-features = false }
-pallet-offences = { git = "https://github.com/paritytech/substrate", default-features = false }
-pallet-offences-benchmarking = { git = "https://github.com/paritytech/substrate", default-features = false, optional = true }
-pallet-randomness-collective-flip = { git = "https://github.com/paritytech/substrate", default-features = false }
-pallet-session = { git = "https://github.com/paritytech/substrate", default-features = false }
-pallet-session-benchmarking = { git = "https://github.com/paritytech/substrate", default-features = false, optional = true }
-pallet-staking = { git = "https://github.com/paritytech/substrate", default-features = false }
-pallet-staking-reward-curve = { git = "https://github.com/paritytech/substrate" }
-pallet-sudo = { git = "https://github.com/paritytech/substrate", default-features = false }
-frame-support = { git = "https://github.com/paritytech/substrate", default-features = false }
-frame-benchmarking = { git = "https://github.com/paritytech/substrate", default-features = false, optional = true }
-frame-system = { git = "https://github.com/paritytech/substrate", default-features = false }
-frame-system-rpc-runtime-api = { git = "https://github.com/paritytech/substrate", default-features = false }
-pallet-utility = { git = "https://github.com/paritytech/substrate", default-features = false }
-pallet-timestamp = { git = "https://github.com/paritytech/substrate", default-features = false }
-pallet-transaction-payment = { git = "https://github.com/paritytech/substrate", default-features = false }
-pallet-transaction-payment-rpc-runtime-api = { git = "https://github.com/paritytech/substrate", default-features = false }
->>>>>>> 394ed6e2
 pallet-robonomics-datalog = { path = "../../../robonomics/frame/datalog", default-features = false }
 
 [build-dependencies]
@@ -137,13 +109,9 @@
 ]
 runtime-benchmarks = [
     "frame-benchmarking",
-<<<<<<< HEAD
-#    "pallet-session-benchmarking",
-=======
     "sp-runtime/runtime-benchmarks",
     "frame-system/runtime-benchmarks",
     "frame-support/runtime-benchmarks",
->>>>>>> 394ed6e2
     "pallet-timestamp/runtime-benchmarks",
     "pallet-identity/runtime-benchmarks",
     "pallet-im-online/runtime-benchmarks",
@@ -151,5 +119,5 @@
     "pallet-staking/runtime-benchmarks",
     "pallet-utility/runtime-benchmarks",
     "pallet-session-benchmarking",
-    "pallet-offences-benchmarking",
+#    "pallet-offences-benchmarking",
 ]