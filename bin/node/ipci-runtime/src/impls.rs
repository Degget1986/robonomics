--- conflicted
+++ resolved
@@ -17,20 +17,11 @@
 ///////////////////////////////////////////////////////////////////////////////
 //! Some configurable implementations as associated type for the substrate runtime.
 
-<<<<<<< HEAD
-use super::{Balances, System, MaximumBlockWeight,};
-use frame_support::{traits::Get, weights::Weight,};
-use sp_runtime::traits::{Convert, Saturating,};
-use sp_runtime::{Fixed128, Perquintill,};
-use node_primitives::Balance;
-use core::num::NonZeroI128;
-=======
 use crate::{Balances, MaximumBlockWeight, System};
 use frame_support::traits::Get;
 use node_primitives::Balance;
 use sp_runtime::traits::{Convert, Saturating};
 use sp_runtime::{Fixed128, FixedPointNumber, Perquintill};
->>>>>>> f7436449
 
 /// Struct that handles the conversion of Balance -> `u64`. This is used for staking's election
 /// calculation.
@@ -65,50 +56,6 @@
 pub struct TargetedFeeAdjustment<T>(sp_std::marker::PhantomData<T>);
 
 impl<T: Get<Perquintill>> Convert<Fixed128, Fixed128> for TargetedFeeAdjustment<T> {
-<<<<<<< HEAD
-	fn convert(multiplier: Fixed128) -> Fixed128 {
-		let block_weight = System::all_extrinsics_weight();
-		let max_weight = MaximumBlockWeight::get();
-		let target_weight = (T::get() * max_weight) as u128;
-		let block_weight = block_weight as u128;
-
-		// determines if the first_term is positive
-		let positive = block_weight >= target_weight;
-		let diff_abs = block_weight.max(target_weight) - block_weight.min(target_weight);
-		// safe, diff_abs cannot exceed u64 and it can always be computed safely even with the lossy
-		// `Fixed128::from_rational`.
-		let diff = Fixed128::from_rational(
-			diff_abs as i128,
-			NonZeroI128::new(max_weight.max(1) as i128).unwrap(),
-		);
-		let diff_squared = diff.saturating_mul(diff);
-
-		// 0.00004 = 4/100_000 = 40_000/10^9
-		let v = Fixed128::from_rational(4, NonZeroI128::new(100_000).unwrap());
-		// 0.00004^2 = 16/10^10 Taking the future /2 into account... 8/10^10
-		let v_squared_2 = Fixed128::from_rational(8, NonZeroI128::new(10_000_000_000).unwrap());
-
-		let first_term = v.saturating_mul(diff);
-		let second_term = v_squared_2.saturating_mul(diff_squared);
-
-		if positive {
-			// Note: this is merely bounded by how big the multiplier and the inner value can go,
-			// not by any economical reasoning.
-			let excess = first_term.saturating_add(second_term);
-			multiplier.saturating_add(excess)
-		} else {
-			// Defensive-only: first_term > second_term. Safe subtraction.
-			let negative = first_term.saturating_sub(second_term);
-			multiplier.saturating_sub(negative)
-				// despite the fact that apply_to saturates weight (final fee cannot go below 0)
-				// it is crucially important to stop here and don't further reduce the weight fee
-				// multiplier. While at -1, it means that the network is so un-congested that all
-				// transactions have no weight fee. We stop here and only increase if the network
-				// became more busy.
-				.max(Fixed128::from_natural(-1))
-		}
-	}
-=======
     fn convert(multiplier: Fixed128) -> Fixed128 {
         let max_weight = MaximumBlockWeight::get();
         let block_weight = System::block_weight().total().min(max_weight);
@@ -418,5 +365,4 @@
             })
         });
     }
->>>>>>> f7436449
 }